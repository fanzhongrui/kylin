/*
 * Copyright 2013-2014 eBay Software Foundation
 *
 * Licensed under the Apache License, Version 2.0 (the "License");
 * you may not use this file except in compliance with the License.
 * You may obtain a copy of the License at
 *
 *   http://www.apache.org/licenses/LICENSE-2.0
 *
 * Unless required by applicable law or agreed to in writing, software
 * distributed under the License is distributed on an "AS IS" BASIS,
 * WITHOUT WARRANTIES OR CONDITIONS OF ANY KIND, either express or implied.
 * See the License for the specific language governing permissions and
 * limitations under the License.
 */

package com.kylinolap.rest.service;

import java.io.IOException;
import java.util.ArrayList;
import java.util.Collections;
import java.util.Date;
import java.util.List;

import com.google.common.collect.Lists;
import org.slf4j.Logger;
import org.slf4j.LoggerFactory;
import org.springframework.beans.factory.annotation.Autowired;
import org.springframework.security.access.prepost.PreAuthorize;
import org.springframework.stereotype.Component;

import com.kylinolap.cube.CubeBuildTypeEnum;
import com.kylinolap.cube.CubeInstance;
import com.kylinolap.cube.CubeSegment;
import com.kylinolap.cube.exception.CubeIntegrityException;
import com.kylinolap.job.JobInstance;
import com.kylinolap.job.constant.JobStatusEnum;
import com.kylinolap.job.exception.InvalidJobInstanceException;
import com.kylinolap.job.exception.JobException;
import com.kylinolap.rest.constant.Constant;
import com.kylinolap.rest.exception.InternalErrorException;
import com.kylinolap.rest.request.MetricsRequest;
import com.kylinolap.rest.response.MetricsResponse;

/**
 * @author ysong1
 */
@Component("jobService")
public class JobService extends BasicService {

    private static final Logger logger = LoggerFactory.getLogger(CubeService.class);

    @Autowired
    private AccessService permissionService;

    public List<JobInstance> listAllJobs(final String cubeName, final String projectName, final List<JobStatusEnum> statusList, final Integer limitValue, final Integer offsetValue) throws IOException, JobException {
        Integer limit = (null == limitValue) ? 30 : limitValue;
        Integer offset = (null == offsetValue) ? 0 : offsetValue;
        List<JobInstance> jobs = listAllJobs(cubeName, projectName, statusList);
        Collections.sort(jobs);

        if (jobs.size() <= offset) {
            return Collections.emptyList();
        }

        if ((jobs.size() - offset) < limit) {
            return jobs.subList(offset, jobs.size());
        }

        return jobs.subList(offset, offset + limit);
    }

    public List<JobInstance> listAllJobs(String cubeName, String projectName, List<JobStatusEnum> statusList) throws IOException, JobException {
        List<JobInstance> jobs = new ArrayList<JobInstance>();
        jobs.addAll(this.getJobManager().listJobs(cubeName, projectName));

        if (null == jobs || jobs.size() == 0) {
            return jobs;
        }

        List<JobInstance> results = new ArrayList<JobInstance>();

        for (JobInstance job : jobs) {
            if (null != statusList && statusList.size() > 0) {
                for (JobStatusEnum status : statusList) {
                    if (job.getStatus() == status) {
                        results.add(job);
                    }
                }
            } else {
                results.add(job);
            }
        }

        return results;
    }

    @PreAuthorize(Constant.ACCESS_HAS_ROLE_ADMIN + " or hasPermission(#cube, 'ADMINISTRATION') or hasPermission(#cube, 'OPERATION') or hasPermission(#cube, 'MANAGEMENT')")
    public String submitJob(CubeInstance cube, long startDate, long endDate, CubeBuildTypeEnum buildType) throws IOException, JobException, InvalidJobInstanceException {

        List<JobInstance> jobInstances = this.getJobManager().listJobs(cube.getName(), null);
        for (JobInstance jobInstance : jobInstances) {
            if (jobInstance.getStatus() == JobStatusEnum.PENDING || jobInstance.getStatus() == JobStatusEnum.RUNNING) {
                throw new JobException("The cube " + cube.getName() + " has running job(" + jobInstance.getUuid() + ") please discard it and try again.");
            }
        }

        String uuid = null;
        try {
<<<<<<< HEAD
            List<CubeSegment> cubeSegments = this.getCubeManager().allocateSegments(cube, buildType, startDate, endDate);
            List<JobInstance> jobs = Lists.newArrayListWithExpectedSize(cubeSegments.size());
            for (CubeSegment segment : cubeSegments) {
                JobInstance job = this.getJobManager().createJob(cube.getName(), segment.getName(), buildType);
                jobs.add(job);
                uuid = job.getUuid();
                segment.setLastBuildJobID(uuid);
            }
            getCubeManager().updateCube(cube);
            for (JobInstance job: jobs) {
=======
            for (CubeSegment segment : this.getCubeManager().allocateSegments(cube, buildType, startDate, endDate)) {
                uuid = segment.getUuid();
                JobInstance job = this.getJobManager().createJob(cube.getName(), segment.getName(), uuid, buildType);
>>>>>>> 994bbcfd
                this.getJobManager().submitJob(job);
                permissionService.init(job, null);
                permissionService.inherit(job, cube);
            }
        } catch (CubeIntegrityException e) {
            throw new InternalErrorException(e.getLocalizedMessage(), e);
        }

        return uuid;
    }

    public JobInstance getJobInstance(String uuid) throws IOException, JobException {
        return this.getJobManager().getJob(uuid);
    }

    @PreAuthorize(Constant.ACCESS_HAS_ROLE_ADMIN + " or hasPermission(#job, 'ADMINISTRATION') or hasPermission(#job, 'OPERATION') or hasPermission(#job, 'MANAGEMENT')")
    public void resumeJob(JobInstance job) throws IOException, JobException {
        this.getJobManager().resumeJob(job.getUuid());
    }

    @PreAuthorize(Constant.ACCESS_HAS_ROLE_ADMIN + " or hasPermission(#job, 'ADMINISTRATION') or hasPermission(#job, 'OPERATION') or hasPermission(#job, 'MANAGEMENT')")
    public void cancelJob(JobInstance job) throws IOException, JobException, CubeIntegrityException {
        CubeInstance cube = this.getCubeManager().getCube(job.getRelatedCube());
        List<JobInstance> jobs = this.getJobManager().listJobs(cube.getName(), null);
        for (JobInstance jobInstance : jobs) {
            if (jobInstance.getStatus() != JobStatusEnum.DISCARDED && jobInstance.getStatus() != JobStatusEnum.FINISHED) {
                this.getJobManager().discardJob(jobInstance.getUuid());
            }
        }
    }

    public MetricsResponse calculateMetrics(MetricsRequest request) {
        List<JobInstance> jobs = new ArrayList<JobInstance>();

        try {
            jobs.addAll(getJobManager().listJobs(null, null));
        } catch (IOException e) {
            logger.error("", e);
        } catch (JobException e) {
            logger.error("", e);
        }

        MetricsResponse metrics = new MetricsResponse();
        int successCount = 0;
        long totalTime = 0;
        Date startTime = (null == request.getStartTime()) ? new Date(-1) : request.getStartTime();
        Date endTime = (null == request.getEndTime()) ? new Date() : request.getEndTime();

        for (JobInstance job : jobs) {
            if (job.getExecStartTime() > startTime.getTime() && job.getExecStartTime() < endTime.getTime()) {
                metrics.increase("total");
                metrics.increase(job.getStatus().name());

                if (job.getStatus() == JobStatusEnum.FINISHED) {
                    successCount++;
                    totalTime += (job.getExecEndTime() - job.getExecStartTime());
                }
            }
        }

        metrics.increase("aveExecTime", ((successCount == 0) ? 0 : totalTime / (float) successCount));

        return metrics;
    }
}<|MERGE_RESOLUTION|>--- conflicted
+++ resolved
@@ -107,22 +107,16 @@
 
         String uuid = null;
         try {
-<<<<<<< HEAD
             List<CubeSegment> cubeSegments = this.getCubeManager().allocateSegments(cube, buildType, startDate, endDate);
             List<JobInstance> jobs = Lists.newArrayListWithExpectedSize(cubeSegments.size());
             for (CubeSegment segment : cubeSegments) {
-                JobInstance job = this.getJobManager().createJob(cube.getName(), segment.getName(), buildType);
+                uuid = segment.getUuid();
+                JobInstance job = this.getJobManager().createJob(cube.getName(), segment.getName(), uuid, buildType);
                 jobs.add(job);
-                uuid = job.getUuid();
                 segment.setLastBuildJobID(uuid);
             }
             getCubeManager().updateCube(cube);
             for (JobInstance job: jobs) {
-=======
-            for (CubeSegment segment : this.getCubeManager().allocateSegments(cube, buildType, startDate, endDate)) {
-                uuid = segment.getUuid();
-                JobInstance job = this.getJobManager().createJob(cube.getName(), segment.getName(), uuid, buildType);
->>>>>>> 994bbcfd
                 this.getJobManager().submitJob(job);
                 permissionService.init(job, null);
                 permissionService.inherit(job, cube);
