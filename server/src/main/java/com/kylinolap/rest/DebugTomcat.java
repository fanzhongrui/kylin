/*
 * Copyright 2013-2014 eBay Software Foundation
 *
 * Licensed under the Apache License, Version 2.0 (the "License");
 * you may not use this file except in compliance with the License.
 * You may obtain a copy of the License at
 *
 *   http://www.apache.org/licenses/LICENSE-2.0
 *
 * Unless required by applicable law or agreed to in writing, software
 * distributed under the License is distributed on an "AS IS" BASIS,
 * WITHOUT WARRANTIES OR CONDITIONS OF ANY KIND, either express or implied.
 * See the License for the specific language governing permissions and
 * limitations under the License.
 */
package com.kylinolap.rest;

import java.io.File;

import org.apache.catalina.Context;
import org.apache.catalina.core.AprLifecycleListener;
import org.apache.catalina.core.StandardServer;
import org.apache.catalina.deploy.ErrorPage;
import org.apache.catalina.startup.Tomcat;

import com.kylinolap.rest.util.ClasspathUtil;

public class DebugTomcat {

    public static void main(String[] args) throws Exception {
        int port = 9080;
        if (args.length >= 1) {
<<<<<<< HEAD
            port = Integer.parseInt(args[0]);
=======
            System.setProperty("kylin.metadata.url", args[0]);
        }
        int port = 7070;
        if (args.length >= 2) {
            port = Integer.parseInt(args[1]);
>>>>>>> 399e62e2
        }

        ClasspathUtil.addClasspath(new File("../examples/test_case_data").getAbsolutePath());
        ClasspathUtil.addClasspath(new File("../examples/test_case_data/hadoop-site").getAbsolutePath());
        String webBase = new File("../webapp/app").getAbsolutePath();
        String apiBase = new File("src/main/webapp").getAbsolutePath();

        Tomcat tomcat = new Tomcat();
        tomcat.setPort(port);
        tomcat.setBaseDir(".");

        // Add AprLifecycleListener
        StandardServer server = (StandardServer) tomcat.getServer();
        AprLifecycleListener listener = new AprLifecycleListener();
        server.addLifecycleListener(listener);

        tomcat.addWebapp("/kylin", apiBase);
        Context webContext = tomcat.addWebapp("/", webBase);
        ErrorPage notFound = new ErrorPage();
        notFound.setErrorCode(404);
        notFound.setLocation("/index.html");
        webContext.addErrorPage(notFound);
        webContext.addWelcomeFile("index.html");

        // tomcat start
        tomcat.start();
        tomcat.getServer().await();
    }

}<|MERGE_RESOLUTION|>--- conflicted
+++ resolved
@@ -28,17 +28,9 @@
 public class DebugTomcat {
 
     public static void main(String[] args) throws Exception {
-        int port = 9080;
+        int port = 7070;
         if (args.length >= 1) {
-<<<<<<< HEAD
             port = Integer.parseInt(args[0]);
-=======
-            System.setProperty("kylin.metadata.url", args[0]);
-        }
-        int port = 7070;
-        if (args.length >= 2) {
-            port = Integer.parseInt(args[1]);
->>>>>>> 399e62e2
         }
 
         ClasspathUtil.addClasspath(new File("../examples/test_case_data").getAbsolutePath());
