--- conflicted
+++ resolved
@@ -1,108 +1,97 @@
-/*
- * Copyright 2013-2014 eBay Software Foundation
- *
- * Licensed under the Apache License, Version 2.0 (the "License");
- * you may not use this file except in compliance with the License.
- * You may obtain a copy of the License at
- *
- *   http://www.apache.org/licenses/LICENSE-2.0
- *
- * Unless required by applicable law or agreed to in writing, software
- * distributed under the License is distributed on an "AS IS" BASIS,
- * WITHOUT WARRANTIES OR CONDITIONS OF ANY KIND, either express or implied.
- * See the License for the specific language governing permissions and
- * limitations under the License.
- */
-
-package com.kylinolap.job.hadoop.invertedindex;
-
-import java.io.IOException;
-
-import com.kylinolap.invertedindex.IIInstance;
-import com.kylinolap.invertedindex.IIManager;
-import com.kylinolap.invertedindex.IISegment;
-import com.kylinolap.invertedindex.index.TableRecord;
-import com.kylinolap.invertedindex.index.TableRecordInfo;
-import com.kylinolap.metadata.model.SegmentStatusEnum;
-
-import org.apache.hadoop.conf.Configuration;
-import org.apache.hadoop.hbase.io.ImmutableBytesWritable;
-import org.apache.hadoop.hbase.util.Bytes;
-import org.apache.hadoop.io.LongWritable;
-import org.apache.hadoop.io.Text;
-
-import com.kylinolap.common.KylinConfig;
-<<<<<<< HEAD
-import com.kylinolap.common.util.BytesSplitter;
-import com.kylinolap.common.util.SplittedBytes;
-=======
-import com.kylinolap.common.mr.KylinMapper;
-import com.kylinolap.cube.CubeInstance;
-import com.kylinolap.cube.CubeManager;
-import com.kylinolap.cube.CubeSegment;
-import com.kylinolap.cube.CubeSegmentStatusEnum;
-import com.kylinolap.cube.common.BytesSplitter;
-import com.kylinolap.cube.common.SplittedBytes;
-import com.kylinolap.cube.invertedindex.TableRecord;
-import com.kylinolap.cube.invertedindex.TableRecordInfo;
->>>>>>> 3eeb87b6
-import com.kylinolap.job.constant.BatchConstants;
-import com.kylinolap.job.hadoop.AbstractHadoopJob;
-
-/**
- * @author yangli9
- */
-public class InvertedIndexMapper<KEYIN> extends KylinMapper<KEYIN, Text, LongWritable, ImmutableBytesWritable> {
-
-    private TableRecordInfo info;
-    private TableRecord rec;
-    private int delim;
-    private BytesSplitter splitter;
-
-    private LongWritable outputKey;
-    private ImmutableBytesWritable outputValue;
-
-    @Override
-    protected void setup(Context context) throws IOException {
-        super.publishConfiguration(context.getConfiguration());
-
-        Configuration conf = context.getConfiguration();
-        String inputDelim = conf.get(BatchConstants.INPUT_DELIM);
-        this.delim = inputDelim == null ? -1 : inputDelim.codePointAt(0);
-        this.splitter = new BytesSplitter(200, 4096);
-
-        KylinConfig config = AbstractHadoopJob.loadKylinPropsAndMetadata(conf);
-        IIManager mgr = IIManager.getInstance(config);
-        IIInstance ii = mgr.getII(conf.get(BatchConstants.CFG_II_NAME));
-        IISegment seg = ii.getSegment(conf.get(BatchConstants.CFG_II_SEGMENT_NAME), SegmentStatusEnum.NEW);
-        this.info = new TableRecordInfo(seg);
-        this.rec = this.info.createTableRecord();
-
-        outputKey = new LongWritable();
-        outputValue = new ImmutableBytesWritable(rec.getBytes());
-    }
-
-    @Override
-    public void map(KEYIN key, Text value, Context context) throws IOException, InterruptedException {
-        if (delim == -1) {
-            delim = splitter.detectDelim(value, info.getDigest().getColumnCount());
-        }
-
-        int nParts = splitter.split(value.getBytes(), value.getLength(), (byte) delim);
-        SplittedBytes[] parts = splitter.getSplitBuffers();
-
-        if (nParts != info.getDigest().getColumnCount()) {
-            throw new RuntimeException("Got " + parts.length + " from -- " + value.toString() + " -- but only " + info.getDigest().getColumnCount() + " expected");
-        }
-
-        rec.reset();
-        for (int i = 0; i < nParts; i++) {
-            rec.setValueString(i, Bytes.toString(parts[i].value, 0, parts[i].length));
-        }
-
-        outputKey.set(rec.getTimestamp());
-        // outputValue's backing bytes array is the same as rec
-
-        context.write(outputKey, outputValue);
-    }
+/*
+ * Copyright 2013-2014 eBay Software Foundation
+ *
+ * Licensed under the Apache License, Version 2.0 (the "License");
+ * you may not use this file except in compliance with the License.
+ * You may obtain a copy of the License at
+ *
+ *   http://www.apache.org/licenses/LICENSE-2.0
+ *
+ * Unless required by applicable law or agreed to in writing, software
+ * distributed under the License is distributed on an "AS IS" BASIS,
+ * WITHOUT WARRANTIES OR CONDITIONS OF ANY KIND, either express or implied.
+ * See the License for the specific language governing permissions and
+ * limitations under the License.
+ */
+
+package com.kylinolap.job.hadoop.invertedindex;
+
+import java.io.IOException;
+
+import com.kylinolap.invertedindex.IIInstance;
+import com.kylinolap.invertedindex.IIManager;
+import com.kylinolap.invertedindex.IISegment;
+import com.kylinolap.invertedindex.index.TableRecord;
+import com.kylinolap.invertedindex.index.TableRecordInfo;
+import com.kylinolap.metadata.model.SegmentStatusEnum;
+
+import org.apache.hadoop.conf.Configuration;
+import org.apache.hadoop.hbase.io.ImmutableBytesWritable;
+import org.apache.hadoop.hbase.util.Bytes;
+import org.apache.hadoop.io.LongWritable;
+import org.apache.hadoop.io.Text;
+
+import com.kylinolap.common.KylinConfig;
+import com.kylinolap.common.mr.KylinMapper;
+import com.kylinolap.common.util.BytesSplitter;
+import com.kylinolap.common.util.SplittedBytes;
+import com.kylinolap.job.constant.BatchConstants;
+import com.kylinolap.job.hadoop.AbstractHadoopJob;
+
+/**
+ * @author yangli9
+ */
+public class InvertedIndexMapper<KEYIN> extends KylinMapper<KEYIN, Text, LongWritable, ImmutableBytesWritable> {
+
+    private TableRecordInfo info;
+    private TableRecord rec;
+    private int delim;
+    private BytesSplitter splitter;
+
+    private LongWritable outputKey;
+    private ImmutableBytesWritable outputValue;
+
+    @Override
+    protected void setup(Context context) throws IOException {
+        super.publishConfiguration(context.getConfiguration());
+
+        Configuration conf = context.getConfiguration();
+        String inputDelim = conf.get(BatchConstants.INPUT_DELIM);
+        this.delim = inputDelim == null ? -1 : inputDelim.codePointAt(0);
+        this.splitter = new BytesSplitter(200, 4096);
+
+        KylinConfig config = AbstractHadoopJob.loadKylinPropsAndMetadata(conf);
+        IIManager mgr = IIManager.getInstance(config);
+        IIInstance ii = mgr.getII(conf.get(BatchConstants.CFG_II_NAME));
+        IISegment seg = ii.getSegment(conf.get(BatchConstants.CFG_II_SEGMENT_NAME), SegmentStatusEnum.NEW);
+        this.info = new TableRecordInfo(seg);
+        this.rec = this.info.createTableRecord();
+
+        outputKey = new LongWritable();
+        outputValue = new ImmutableBytesWritable(rec.getBytes());
+    }
+
+    @Override
+    public void map(KEYIN key, Text value, Context context) throws IOException, InterruptedException {
+        if (delim == -1) {
+            delim = splitter.detectDelim(value, info.getDigest().getColumnCount());
+        }
+
+        int nParts = splitter.split(value.getBytes(), value.getLength(), (byte) delim);
+        SplittedBytes[] parts = splitter.getSplitBuffers();
+
+        if (nParts != info.getDigest().getColumnCount()) {
+            throw new RuntimeException("Got " + parts.length + " from -- " + value.toString() + " -- but only " + info.getDigest().getColumnCount() + " expected");
+        }
+
+        rec.reset();
+        for (int i = 0; i < nParts; i++) {
+            rec.setValueString(i, Bytes.toString(parts[i].value, 0, parts[i].length));
+        }
+
+        outputKey.set(rec.getTimestamp());
+        // outputValue's backing bytes array is the same as rec
+
+        context.write(outputKey, outputValue);
+    }
 }