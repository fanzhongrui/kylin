package com.kylinolap.metadata.tool;

/*
 * Copyright 2013-2014 eBay Software Foundation
 *
 * Licensed under the Apache License, Version 2.0 (the "License");
 * you may not use this file except in compliance with the License.
 * You may obtain a copy of the License at
 *
 *   http://www.apache.org/licenses/LICENSE-2.0
 *
 * Unless required by applicable law or agreed to in writing, software
 * distributed under the License is distributed on an "AS IS" BASIS,
 * WITHOUT WARRANTIES OR CONDITIONS OF ANY KIND, either express or implied.
 * See the License for the specific language governing permissions and
 * limitations under the License.
 */

import java.io.File;
import java.io.FileOutputStream;
import java.io.IOException;
import java.util.ArrayList;
import java.util.HashMap;
import java.util.List;
import java.util.Map;
import java.util.Set;
import java.util.UUID;

import org.apache.hadoop.hive.cli.CliSessionState;
import org.apache.hadoop.hive.conf.HiveConf;
import org.apache.hadoop.hive.metastore.HiveMetaStoreClient;
import org.apache.hadoop.hive.metastore.api.FieldSchema;
import org.apache.hadoop.hive.metastore.api.MetaException;
import org.apache.hadoop.hive.metastore.api.Table;
import org.apache.hadoop.hive.ql.Driver;
import org.apache.hadoop.hive.ql.session.SessionState;
import org.slf4j.Logger;
import org.slf4j.LoggerFactory;

import com.google.common.collect.Lists;
import com.google.common.collect.Maps;
import com.google.common.collect.Sets;
import com.kylinolap.common.KylinConfig;
import com.kylinolap.common.persistence.ResourceTool;
import com.kylinolap.common.util.JsonUtil;
<<<<<<< HEAD
import com.kylinolap.metadata.model.ColumnDesc;
import com.kylinolap.metadata.model.TableDesc;
=======
import com.kylinolap.metadata.MetadataManager;
import com.kylinolap.metadata.model.schema.ColumnDesc;
import com.kylinolap.metadata.model.schema.TableDesc;
>>>>>>> 26449e65

/**
 * Management class to sync hive table metadata with command See main method for
 * how to use the class
 * 
 * @author jianliu
 */
public class HiveSourceTableLoader {

    private static final Logger logger = LoggerFactory.getLogger(HiveSourceTableLoader.class);

    public static final String OUTPUT_SURFIX = "json";
    public static final String TABLE_FOLDER_NAME = "table";
    public static final String TABLE_EXD_FOLDER_NAME = "table_exd";

    protected static HiveMetaStoreClient client = HiveClient.getInstance().getMetaStoreClient();

    public static Set<String> reloadHiveTables(String[] hiveTables, KylinConfig config) throws IOException {
        
        Map<String, Set<String>> db2tables = Maps.newHashMap();
        for (String table : hiveTables) {
            int cut = table.indexOf('.');
            String database = cut >= 0 ? table.substring(0, cut).trim() : "DEFAULT";
            String tableName = cut >= 0 ? table.substring(cut + 1).trim() : table.trim();
            Set<String> set = db2tables.get(database);
            if (set == null) {
                set = Sets.newHashSet();
                db2tables.put(database, set);
            }
            set.add(tableName);
        }

        // metadata tmp dir
        File metaTmpDir = File.createTempFile("meta_tmp", null);
        metaTmpDir.delete();
        metaTmpDir.mkdirs();

        for (String database : db2tables.keySet()) {
            for (String table : db2tables.get(database)) {
                TableDesc tableDesc = MetadataManager.getInstance(config).getTableDesc(table);
                if (tableDesc == null) {
                    continue;
                }
                if (tableDesc.getDatabase().equalsIgnoreCase(database)) {
                    continue;
                } else {
                    throw new UnsupportedOperationException(String.format("there is already a table[%s] in database[%s]", tableDesc.getName(), tableDesc.getDatabase()));
                }
            }
        }

        // extract from hive
        Set<String> loadedTables = Sets.newHashSet();
        for (String database : db2tables.keySet()) {
            List<String> loaded = extractHiveTables(database, db2tables.get(database), metaTmpDir, config);
            loadedTables.addAll(loaded);
        }

        // save loaded tables
        ResourceTool.copy(KylinConfig.createInstanceFromUri(metaTmpDir.getAbsolutePath()), config);

        return loadedTables;
    }

    private static List<String> extractHiveTables(String database, Set<String> tables, File metaTmpDir, KylinConfig config) throws IOException {
<<<<<<< HEAD
        StringBuilder cmd = new StringBuilder();
        cmd.append("hive -e \"");
        if (StringUtils.isEmpty(database) == false) {
            cmd.append("use " + database + "; ");
        }
        for (String table : tables) {
            cmd.append("show table extended like " + table + "; ");
        }
        cmd.append("\"");

        CliCommandExecutor cmdExec = config.getCliCommandExecutor();
        String output = cmdExec.execute(cmd.toString()).getSecond();

        return extractTableDescFromHiveOutput(database, output, metaTmpDir);
    }

    private static List<String> extractTableDescFromHiveOutput(String database, String hiveOutput, File metaTmpDir) throws IOException {
        BufferedReader reader = new BufferedReader(new StringReader(hiveOutput));
        try {
            return extractTables(database, reader, metaTmpDir);
        } finally {
            IOUtils.closeQuietly(reader);
        }
    }

    private static List<String> extractTables(String database, BufferedReader reader, File metaTmpDir) throws IOException {

=======
>>>>>>> 26449e65
        File tableDescDir = new File(metaTmpDir, TABLE_FOLDER_NAME);
        File tableExdDir = new File(metaTmpDir, TABLE_EXD_FOLDER_NAME);
        mkdirs(tableDescDir);
        mkdirs(tableExdDir);

        List<TableDesc> tableDescList = new ArrayList<TableDesc>();
        List<Map<String, String>> tableAttrsList = new ArrayList<Map<String, String>>();
        
        for (String tableName : tables) {
            Table table = null;
            List<FieldSchema> fields = null;
            try {
                table = client.getTable(database, tableName);
                fields = client.getFields(database, tableName);
            } catch (Exception e) {
                // TODO Auto-generated catch block
                e.printStackTrace();
                throw new IOException(e);
            } 

            TableDesc tableDesc = new TableDesc();
            tableDesc.setDatabase(database.toUpperCase());
            tableDesc.setName(tableName.toUpperCase());
            tableDesc.setUuid(UUID.randomUUID().toString());
            int columnNumber = fields.size();
            List<ColumnDesc> columns = new ArrayList<ColumnDesc>(columnNumber);
            for (int i = 0; i < columnNumber; i++) {
                FieldSchema field = fields.get(i);
                ColumnDesc cdesc = new ColumnDesc();
                cdesc.setName(field.getName().toUpperCase());
                cdesc.setDatatype(field.getType());
                cdesc.setId(String.valueOf(i + 1));
                columns.add(cdesc);
            }
            tableDesc.setColumns(columns.toArray(new ColumnDesc[columnNumber]));
            
            List<FieldSchema> partitionCols = table.getPartitionKeys();
            StringBuffer partitionColumnString = new StringBuffer();
            for(int i=0, n= partitionCols.size(); i<n; i++) {
                if(i >0)
                    partitionColumnString.append(", ");
                partitionColumnString.append(partitionCols.get(i).getName().toUpperCase());
            }
            tableDescList.add(tableDesc);
            Map<String, String> map =  new HashMap<String, String>(); //table.getParameters();
            map.put("tableName", table.getTableName());
            map.put("location", table.getSd().getLocation());
            map.put("inputformat", table.getSd().getInputFormat());
            map.put("outputformat", table.getSd().getOutputFormat());
            map.put("owner", table.getOwner());
            map.put("lastAccessTime", String.valueOf(table.getLastAccessTime()));
            map.put("partitionColumns", partitionColumnString.toString());
            tableAttrsList.add(map);
        }

        List<String> loadedTables = Lists.newArrayList();

        for (TableDesc table : tableDescList) {
            File file = new File(tableDescDir, table.getIdentity().toUpperCase() + "." + OUTPUT_SURFIX);
            JsonUtil.writeValueIndent(new FileOutputStream(file), table);
            loadedTables.add(table.getIdentity());
        }

        for (Map<String, String> tableAttrs : tableAttrsList) {
            File file = new File(tableExdDir, (database + "." + tableAttrs.get("tableName")).toUpperCase() + "." + OUTPUT_SURFIX);
            JsonUtil.writeValueIndent(new FileOutputStream(file), tableAttrs);
        }

        return loadedTables;
    }


    private static void mkdirs(File metaTmpDir) {
        if (!metaTmpDir.exists()) {
            if (!metaTmpDir.mkdirs()) {
                throw new IllegalArgumentException("Failed to create Output dir : " + metaTmpDir.getAbsolutePath());
            }
        }
    }

<<<<<<< HEAD
    private static void getTables(String database, BufferedReader reader, //
            List<TableDesc> tableDescList, List<Map<String, String>> tableAttrsList) throws IOException {

        Map<String, String> tableAttrs = new HashMap<String, String>();
        TableDesc tableDesc = new TableDesc();
        String line;
        boolean hit = false;

        while ((line = reader.readLine()) != null) {
            logger.info(line);
            int i = line.indexOf(":");
            if (i == -1) {
                continue;
            }
            String key = line.substring(0, i);
            String value = line.substring(i + 1, line.length());
            if (key.equals("tableName")) {// Create a new table object
                hit = true;
                tableAttrs = new HashMap<String, String>();
                tableAttrsList.add(tableAttrs);
                tableDesc = new TableDesc();
                tableDescList.add(tableDesc);
            }

            if (!hit) {
                continue;
            }

            if (line.startsWith("columns")) {// geneate source table metadata
                String tname = tableAttrs.get("tableName");

                tableDesc.setDatabase(database.toUpperCase());
                tableDesc.setName(tname.toUpperCase());
                tableDesc.setUuid(UUID.randomUUID().toString());
                addColumns(tableDesc, value);
            }
            tableAttrs.put(key, value);
            if (key.equals("lastUpdateTime")) {
                hit = false;
            }
        }

    }

    private static void addColumns(TableDesc sTable, String value) {
        List<ColumnDesc> columns = new ArrayList<ColumnDesc>();
        int i1 = value.indexOf("{");
        int i2 = value.indexOf("}");
        if (i1 < 0 || i2 < 0 || i1 > i2) {
            return;
        }
        String temp = value.substring(i1 + 1, i2);
        String[] strArr = temp.split(", ");
        for (int i = 0; i < strArr.length; i++) {
            String t1 = strArr[i].trim();
            int pos = t1.indexOf(" ");
            String colType = t1.substring(0, pos).trim();
            String colName = t1.substring(pos).trim();
            ColumnDesc cdesc = new ColumnDesc();
            cdesc.setName(colName.toUpperCase());
            cdesc.setDatatype(convertType(colType));
            cdesc.setId(String.valueOf(i + 1));
            columns.add(cdesc);
        }
        sTable.setColumns(columns.toArray(new ColumnDesc[0]));
    }

    private static String convertType(String colType) {
        if ("i32".equals(colType)) {
            return "int";
        } else if ("i64".equals(colType)) {
            return "bigint";
        } else if ("i16".equals(colType)) {
            return "smallint";
        } else if ("byte".equals(colType)) {
            return "tinyint";
        } else if ("bool".equals(colType))
            return "boolean";
        return colType;
    }

=======
>>>>>>> 26449e65
    /**
     */
    public static void main(String[] args) {
    }
}<|MERGE_RESOLUTION|>--- conflicted
+++ resolved
@@ -26,14 +26,9 @@
 import java.util.Set;
 import java.util.UUID;
 
-import org.apache.hadoop.hive.cli.CliSessionState;
-import org.apache.hadoop.hive.conf.HiveConf;
 import org.apache.hadoop.hive.metastore.HiveMetaStoreClient;
 import org.apache.hadoop.hive.metastore.api.FieldSchema;
-import org.apache.hadoop.hive.metastore.api.MetaException;
 import org.apache.hadoop.hive.metastore.api.Table;
-import org.apache.hadoop.hive.ql.Driver;
-import org.apache.hadoop.hive.ql.session.SessionState;
 import org.slf4j.Logger;
 import org.slf4j.LoggerFactory;
 
@@ -42,15 +37,11 @@
 import com.google.common.collect.Sets;
 import com.kylinolap.common.KylinConfig;
 import com.kylinolap.common.persistence.ResourceTool;
+import com.kylinolap.common.util.HadoopUtil;
 import com.kylinolap.common.util.JsonUtil;
-<<<<<<< HEAD
+import com.kylinolap.metadata.MetadataManager;
 import com.kylinolap.metadata.model.ColumnDesc;
 import com.kylinolap.metadata.model.TableDesc;
-=======
-import com.kylinolap.metadata.MetadataManager;
-import com.kylinolap.metadata.model.schema.ColumnDesc;
-import com.kylinolap.metadata.model.schema.TableDesc;
->>>>>>> 26449e65
 
 /**
  * Management class to sync hive table metadata with command See main method for
@@ -66,21 +57,17 @@
     public static final String TABLE_FOLDER_NAME = "table";
     public static final String TABLE_EXD_FOLDER_NAME = "table_exd";
 
-    protected static HiveMetaStoreClient client = HiveClient.getInstance().getMetaStoreClient();
-
     public static Set<String> reloadHiveTables(String[] hiveTables, KylinConfig config) throws IOException {
         
         Map<String, Set<String>> db2tables = Maps.newHashMap();
         for (String table : hiveTables) {
-            int cut = table.indexOf('.');
-            String database = cut >= 0 ? table.substring(0, cut).trim() : "DEFAULT";
-            String tableName = cut >= 0 ? table.substring(cut + 1).trim() : table.trim();
-            Set<String> set = db2tables.get(database);
+            String[] dbtableNames = HadoopUtil.parseHiveTableName(table);
+            Set<String> set = db2tables.get(dbtableNames[0]);
             if (set == null) {
                 set = Sets.newHashSet();
-                db2tables.put(database, set);
+                db2tables.put(dbtableNames[0], set);
             }
-            set.add(tableName);
+            set.add(dbtableNames[1]);
         }
 
         // metadata tmp dir
@@ -116,36 +103,6 @@
     }
 
     private static List<String> extractHiveTables(String database, Set<String> tables, File metaTmpDir, KylinConfig config) throws IOException {
-<<<<<<< HEAD
-        StringBuilder cmd = new StringBuilder();
-        cmd.append("hive -e \"");
-        if (StringUtils.isEmpty(database) == false) {
-            cmd.append("use " + database + "; ");
-        }
-        for (String table : tables) {
-            cmd.append("show table extended like " + table + "; ");
-        }
-        cmd.append("\"");
-
-        CliCommandExecutor cmdExec = config.getCliCommandExecutor();
-        String output = cmdExec.execute(cmd.toString()).getSecond();
-
-        return extractTableDescFromHiveOutput(database, output, metaTmpDir);
-    }
-
-    private static List<String> extractTableDescFromHiveOutput(String database, String hiveOutput, File metaTmpDir) throws IOException {
-        BufferedReader reader = new BufferedReader(new StringReader(hiveOutput));
-        try {
-            return extractTables(database, reader, metaTmpDir);
-        } finally {
-            IOUtils.closeQuietly(reader);
-        }
-    }
-
-    private static List<String> extractTables(String database, BufferedReader reader, File metaTmpDir) throws IOException {
-
-=======
->>>>>>> 26449e65
         File tableDescDir = new File(metaTmpDir, TABLE_FOLDER_NAME);
         File tableExdDir = new File(metaTmpDir, TABLE_EXD_FOLDER_NAME);
         mkdirs(tableDescDir);
@@ -158,10 +115,11 @@
             Table table = null;
             List<FieldSchema> fields = null;
             try {
-                table = client.getTable(database, tableName);
-                fields = client.getFields(database, tableName);
+                HiveClient hiveClient = new HiveClient();
+                HiveMetaStoreClient metaDataClient = hiveClient.getMetaStoreClient();
+                table = metaDataClient.getTable(database, tableName);
+                fields = metaDataClient.getFields(database, tableName);
             } catch (Exception e) {
-                // TODO Auto-generated catch block
                 e.printStackTrace();
                 throw new IOException(e);
             } 
@@ -226,90 +184,6 @@
         }
     }
 
-<<<<<<< HEAD
-    private static void getTables(String database, BufferedReader reader, //
-            List<TableDesc> tableDescList, List<Map<String, String>> tableAttrsList) throws IOException {
-
-        Map<String, String> tableAttrs = new HashMap<String, String>();
-        TableDesc tableDesc = new TableDesc();
-        String line;
-        boolean hit = false;
-
-        while ((line = reader.readLine()) != null) {
-            logger.info(line);
-            int i = line.indexOf(":");
-            if (i == -1) {
-                continue;
-            }
-            String key = line.substring(0, i);
-            String value = line.substring(i + 1, line.length());
-            if (key.equals("tableName")) {// Create a new table object
-                hit = true;
-                tableAttrs = new HashMap<String, String>();
-                tableAttrsList.add(tableAttrs);
-                tableDesc = new TableDesc();
-                tableDescList.add(tableDesc);
-            }
-
-            if (!hit) {
-                continue;
-            }
-
-            if (line.startsWith("columns")) {// geneate source table metadata
-                String tname = tableAttrs.get("tableName");
-
-                tableDesc.setDatabase(database.toUpperCase());
-                tableDesc.setName(tname.toUpperCase());
-                tableDesc.setUuid(UUID.randomUUID().toString());
-                addColumns(tableDesc, value);
-            }
-            tableAttrs.put(key, value);
-            if (key.equals("lastUpdateTime")) {
-                hit = false;
-            }
-        }
-
-    }
-
-    private static void addColumns(TableDesc sTable, String value) {
-        List<ColumnDesc> columns = new ArrayList<ColumnDesc>();
-        int i1 = value.indexOf("{");
-        int i2 = value.indexOf("}");
-        if (i1 < 0 || i2 < 0 || i1 > i2) {
-            return;
-        }
-        String temp = value.substring(i1 + 1, i2);
-        String[] strArr = temp.split(", ");
-        for (int i = 0; i < strArr.length; i++) {
-            String t1 = strArr[i].trim();
-            int pos = t1.indexOf(" ");
-            String colType = t1.substring(0, pos).trim();
-            String colName = t1.substring(pos).trim();
-            ColumnDesc cdesc = new ColumnDesc();
-            cdesc.setName(colName.toUpperCase());
-            cdesc.setDatatype(convertType(colType));
-            cdesc.setId(String.valueOf(i + 1));
-            columns.add(cdesc);
-        }
-        sTable.setColumns(columns.toArray(new ColumnDesc[0]));
-    }
-
-    private static String convertType(String colType) {
-        if ("i32".equals(colType)) {
-            return "int";
-        } else if ("i64".equals(colType)) {
-            return "bigint";
-        } else if ("i16".equals(colType)) {
-            return "smallint";
-        } else if ("byte".equals(colType)) {
-            return "tinyint";
-        } else if ("bool".equals(colType))
-            return "boolean";
-        return colType;
-    }
-
-=======
->>>>>>> 26449e65
     /**
      */
     public static void main(String[] args) {
